--- conflicted
+++ resolved
@@ -3194,7 +3194,80 @@
         return self.memory_write32(addr, words, zone=zone)
 
     @connection_required
-<<<<<<< HEAD
+    def read_bytes(self, addr, size, zone=None):
+        """Reads memory bytes from a target system or specific memory zone.
+
+        The optional ``zone`` specifies a memory zone to access to read from,
+        e.g. ``IDATA``, ``DDATA``, or ``CODE``.
+
+        Args:
+          self (JLink): the ``JLink`` instance
+          addr (int): start address to read from
+          size (int): number of bytes to read
+          zone (str): optional memory zone name to access
+
+        Returns:
+          Bytes read from the target system.
+
+        Raises:
+          JLinkException: if memory could not be read.
+        """
+        buf = None
+        access = 0 # default, "whatever works best"
+
+        # allocate buffer of size bytes
+        buf = ctypes.create_string_buffer(size)
+
+        args = [addr, size, buf, access]
+
+        method = self._dll.JLINKARM_ReadMemEx
+        if zone is not None:
+            method = self._dll.JLINKARM_ReadMemZonedEx
+            args.append(zone.encode())
+
+        bytes_read = method(*args)
+        if bytes_read < 0:
+            raise errors.JLinkReadException(bytes_read)
+
+        return buf[:bytes_read]
+
+    @connection_required
+    def write_bytes(self, addr, data, zone=None):
+        """Writes memory to a target system or specific memory zone.
+
+        The optional ``zone`` specifies a memory zone to access to write to,
+        e.g. ``IDATA``, ``DDATA``, or ``CODE``.
+
+        Args:
+          self (JLink): the ``JLink`` instance
+          addr (int): start address to write to
+          data (bytes): data bytes to write
+          zone (str): optional memory zone name to access
+
+        Returns:
+          Number of bytes written.
+
+        Raises:
+          JLinkException: on write hardware failure.
+        """
+        buf_size = len(data)
+        buf = ctypes.create_string_buffer(data, buf_size)
+        access = 0
+
+        args = [addr, buf_size, buf, access]
+
+        method = self._dll.JLINKARM_WriteMemEx
+        if zone is not None:
+            method = self._dll.JLINKARM_WriteMemZonedEx
+            args.append(zone.encode())
+
+        bytes_written = method(*args)
+        if bytes_written < 0:
+            raise errors.JLinkWriteException(bytes_written)
+
+        return bytes_written
+
+    @connection_required
     def peripheral_write8(self, addr, value):
         """Writes byte to peripheral register of target system.
 
@@ -3237,56 +3310,10 @@
     @connection_required
     def peripheral_write32(self, addr, value):
         """Writes word to peripheral register of target system.
-=======
-    def read_bytes(self, addr, size, zone=None):
-        """Reads memory bytes from a target system or specific memory zone.
-
-        The optional ``zone`` specifies a memory zone to access to read from,
-        e.g. ``IDATA``, ``DDATA``, or ``CODE``.
-
-        Args:
-          self (JLink): the ``JLink`` instance
-          addr (int): start address to read from
-          size (int): number of bytes to read
-          zone (str): optional memory zone name to access
-
-        Returns:
-          Bytes read from the target system.
-
-        Raises:
-          JLinkException: if memory could not be read.
-        """
-        buf = None
-        access = 0 # default, "whatever works best"
-
-        # allocate buffer of size bytes
-        buf = ctypes.create_string_buffer(size)
-
-        args = [addr, size, buf, access]
-
-        method = self._dll.JLINKARM_ReadMemEx
-        if zone is not None:
-            method = self._dll.JLINKARM_ReadMemZonedEx
-            args.append(zone.encode())
-
-        bytes_read = method(*args)
-        if bytes_read < 0:
-            raise errors.JLinkReadException(bytes_read)
-
-        return buf[:bytes_read]
-
-    @connection_required
-    def write_bytes(self, addr, data, zone=None):
-        """Writes memory to a target system or specific memory zone.
-
-        The optional ``zone`` specifies a memory zone to access to write to,
-        e.g. ``IDATA``, ``DDATA``, or ``CODE``.
->>>>>>> 04d5c765
 
         Args:
           self (JLink): the ``JLink`` instance
           addr (int): start address to write to
-<<<<<<< HEAD
           value (int): the value to write to the register
 
         Returns:
@@ -3321,33 +3348,6 @@
         if res != 0:
             raise errors.JLinkWriteException('Error writing to %d' % addr)
         return value
-=======
-          data (bytes): data bytes to write
-          zone (str): optional memory zone name to access
-
-        Returns:
-          Number of bytes written.
-
-        Raises:
-          JLinkException: on write hardware failure.
-        """
-        buf_size = len(data)
-        buf = ctypes.create_string_buffer(data, buf_size)
-        access = 0
-
-        args = [addr, buf_size, buf, access]
-
-        method = self._dll.JLINKARM_WriteMemEx
-        if zone is not None:
-            method = self._dll.JLINKARM_WriteMemZonedEx
-            args.append(zone.encode())
-
-        bytes_written = method(*args)
-        if bytes_written < 0:
-            raise errors.JLinkWriteException(bytes_written)
-
-        return bytes_written
->>>>>>> 04d5c765
 
     @connection_required
     def register_read(self, register_index):
